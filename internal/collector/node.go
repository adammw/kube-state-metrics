--- conflicted
+++ resolved
@@ -236,13 +236,8 @@
 							Value: float64(val.MilliValue()) / 1000,
 						})
 					default:
-<<<<<<< HEAD
 						if isHugePageResourceName(resourceName) {
-							f = append(f, &metric.Metric{
-=======
-						if helper.IsHugePageResourceName(resourceName) {
 							ms = append(ms, &metric.Metric{
->>>>>>> 5b394f85
 								LabelValues: []string{
 									sanitizeLabelName(string(resourceName)),
 									string(constant.UnitByte),
@@ -250,13 +245,8 @@
 								Value: float64(val.MilliValue()) / 1000,
 							})
 						}
-<<<<<<< HEAD
 						if isAttachableVolumeResourceName(resourceName) {
-							f = append(f, &metric.Metric{
-=======
-						if helper.IsAttachableVolumeResourceName(resourceName) {
 							ms = append(ms, &metric.Metric{
->>>>>>> 5b394f85
 								LabelValues: []string{
 									sanitizeLabelName(string(resourceName)),
 									string(constant.UnitByte),
@@ -264,13 +254,8 @@
 								Value: float64(val.MilliValue()) / 1000,
 							})
 						}
-<<<<<<< HEAD
 						if isExtendedResourceName(resourceName) {
-							f = append(f, &metric.Metric{
-=======
-						if helper.IsExtendedResourceName(resourceName) {
 							ms = append(ms, &metric.Metric{
->>>>>>> 5b394f85
 								LabelValues: []string{
 									sanitizeLabelName(string(resourceName)),
 									string(constant.UnitInteger),
@@ -388,13 +373,8 @@
 							Value: float64(val.MilliValue()) / 1000,
 						})
 					default:
-<<<<<<< HEAD
 						if isHugePageResourceName(resourceName) {
-							f = append(f, &metric.Metric{
-=======
-						if helper.IsHugePageResourceName(resourceName) {
 							ms = append(ms, &metric.Metric{
->>>>>>> 5b394f85
 								LabelValues: []string{
 									sanitizeLabelName(string(resourceName)),
 									string(constant.UnitByte),
@@ -402,13 +382,8 @@
 								Value: float64(val.MilliValue()) / 1000,
 							})
 						}
-<<<<<<< HEAD
 						if isAttachableVolumeResourceName(resourceName) {
-							f = append(f, &metric.Metric{
-=======
-						if helper.IsAttachableVolumeResourceName(resourceName) {
 							ms = append(ms, &metric.Metric{
->>>>>>> 5b394f85
 								LabelValues: []string{
 									sanitizeLabelName(string(resourceName)),
 									string(constant.UnitByte),
@@ -416,13 +391,8 @@
 								Value: float64(val.MilliValue()) / 1000,
 							})
 						}
-<<<<<<< HEAD
 						if isExtendedResourceName(resourceName) {
-							f = append(f, &metric.Metric{
-=======
-						if helper.IsExtendedResourceName(resourceName) {
 							ms = append(ms, &metric.Metric{
->>>>>>> 5b394f85
 								LabelValues: []string{
 									sanitizeLabelName(string(resourceName)),
 									string(constant.UnitInteger),
