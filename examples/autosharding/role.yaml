apiVersion: rbac.authorization.k8s.io/v1
kind: Role
metadata:
  labels:
    app.kubernetes.io/name: kube-state-metrics
<<<<<<< HEAD
    app.kubernetes.io/version: v1.9.2
=======
    app.kubernetes.io/version: v1.9.3
>>>>>>> 8d16ce1c
  name: kube-state-metrics
  namespace: kube-system
rules:
- apiGroups:
  - ""
  resources:
  - pods
  verbs:
  - get
- apiGroups:
  - apps
  resourceNames:
  - kube-state-metrics
  resources:
  - statefulsets
  verbs:
  - get<|MERGE_RESOLUTION|>--- conflicted
+++ resolved
@@ -3,11 +3,7 @@
 metadata:
   labels:
     app.kubernetes.io/name: kube-state-metrics
-<<<<<<< HEAD
-    app.kubernetes.io/version: v1.9.2
-=======
     app.kubernetes.io/version: v1.9.3
->>>>>>> 8d16ce1c
   name: kube-state-metrics
   namespace: kube-system
 rules:
